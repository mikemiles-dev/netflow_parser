# 0.6.7
<<<<<<< HEAD
* Performance optimizations:
  * Eliminated unnecessary template cloning during insertion into parser cache (10-20% memory reduction).
  * Optimized serialization allocations in DataNumber by pre-allocating Vec capacity.
  * Implemented single-pass field lookup for V9/IPFIX NetflowCommon conversion (5-15% performance improvement).
  * Reduced O(n*m) field lookups to O(n) using cache-based collection strategy.
* Code quality improvements:
  * Fixed unused import warnings in tests.
  * Improved code organization and removed redundant operations.
=======
* Performance optimizations in V5 and V7 serialization - eliminated unnecessary Vec allocations in `to_be_bytes()`.
* Improved error handling in IPFIX data parsing - parse errors on non-empty templates now properly propagate instead of silently converting to Empty flowsets, while maintaining backward compatibility for empty templates.
* Added capacity pre-allocation for V9 flowset vectors to reduce reallocations during parsing.
>>>>>>> 29504003

# 0.6.6
* Added configurable field mappings for V9 and IPFIX in NetflowCommon.
* New `V9FieldMappingConfig` and `IPFixFieldMappingConfig` structs allow customizing which fields map to `NetflowCommonFlowSet`.
* New methods `NetflowCommon::from_v9_with_config()` and `NetflowCommon::from_ipfix_with_config()` for custom field extraction.
* Each field mapping supports a primary field and an optional fallback (e.g., prefer IPv6, fall back to IPv4).
* Default configurations maintain backward compatibility with existing behavior.
* Netflow Common is now a feature.

# 0.6.5
* Several memory and performance optimizations.

# 0.6.4
* Removed uneeded DataNumber Parsing for Durations.
* Renamed methods DurationMicros and DurationNanos into DurationMicrosNTP and DurationNanosNTP.
* Minor Performance optimizations

# 0.6.3
* Ipfix dateTimeNanoseconds and dateTimeMicroseconds use the NTP 64 bit time format #15
* Added NetEvent and ObservationTimeMilliseconds for V9.

# 0.6.2
* IPFix supports multiple V9 Options templates.
* Found casting issues that could result in dataloss in the DataNumbers module.
* Fixed incorrect datatypes for DataNumbers.
* Added Reverse Information Element PEN fields.

# 0.6.1
* V9 Fields also now a Vec instead of BTreeMap.
* IPFix Templates are now HashMap instead of BTreeMap.
* Faster Data Parsing for V9/IPFix by removing inefficient contains_key lookup.
* Fixed issue with certain ipfix lookup fields.

# 0.6.0
* Remove Control Characters and P4 starting chars from FieldDataType unicode strings.
* Added PCAP example and how to cache IPFix flows without a packet for later parsing.

# 0.5.9
* IPFIX now supports multiple Templates in a flow
* Fixed bug with parsing IPFix fields that would omit some data.
* New IPFix FlowSetBody type added called NoTemplate and Empty.
* NoTemplate returns data that allows you to cache flows that do not have a template for later parsing.
* Correctly handling different Enterprise Field Types.
* Added Netscaler PEN Types.
* Added NAT PEN Types.
* Added YAF PEN Types.
* Added VMWARE PEN Types.
* Re-added Enterprise Field Type for Unknown Enterprise Types.

# 0.5.8
* V9 Found and fixed divide by 0 issue.
* IPFix Protocol Identifier now parsers as ProtocolIdentifier Field Type and not UnsignedDataNumber.
* IPFix added Application ID Data Type.
* Enterprise Fields are no longer classified as an "enterprise" field type.
* IPFix now supports some Cisco PEN fields listed below:
```
    CiscoServerBytesNetwork = 8337,
    CiscoClientBytesNetwork = 8338,
    CiscoServicesWaasSegment = 9252,
    CiscoServicesWaasPassthroughReason = 9253,
    CiscoAppHttpUriStatistics = 9357,
    CiscoAppCategoryName = 12232,
    CiscoAppGroupName = 12234,
    CiscoAppHttpHost = 12235,
    CiscoClientIpv4Address = 12236,
    CiscoServerIpv4Address = 12237,
    CiscoClientL4Port = 12240,
    CiscoServerL4Port = 12241,
    CiscoConnectionId = 12242,
    CiscoAppBusiness = 12244,
```

# 0.5.7
* Fix Scope Data Parsing.

# 0.5.6
* Simplify V9/IPFix Parse function.
* Added more cases for DataNumber Parsing.
* IPFix now supports V9 Templates/Options Templates.

# 0.5.5
* More IPFIx/V9 Cleanup.
* Reworked FlowSetBody for V9/IPFIX into an enum since a flowset can only contain a single type.
* Fixed potential V9 parsing bug with a potential divide by 0.
* DataNumber to_be_bytes to now a Result type return to handle failed u24 conversions.
* FieldValue to_be_bytes now supports all data types.

# 0.5.4
* Reworked how padding is calculated for IPFIx.
* Fixed Vecs not being exported for DataNumber.

# 0.5.3
* Fixed bug when calcualting the enteperise field.
* Now properly parses variable length fields.
* Cleanup ipfix code.
* Rust 2024 Edition.

# 0.5.2
* Can now parse enterprise fields in non options templates for IPFIX.

# 0.5.1
* Reworked NetflowParseError.  Added a Partial Type.
* Added ability to parse only `allowed_versions`.
* V9, IPFix, Datanumber Code cleanup.
* Added benchmarking

# 0.5.0
* Typos in documentation fixed.
* Added cargo-fuzz for fuzzing.
  * Uncovered area in V9 that could cause panic.

# 0.4.9
* Added FlowStartMilliseconds, FlowEndMilliseconds 

# 0.4.8
* Now Parsing IPFix Mac Addresses correctly.

# 0.4.7
* Added `src_mac` and `dst_mac` to NetflowCommonFlowSet to help identify devices on V9, IPFix.

# 0.4.6
* Added `NetflowParser` function `parse_bytes_as_netflow_common_flowsets`.  Will allow the caller
  to gather all flowsets from all `NetflowPacket` into a single `Vec` of `NetflowCommonFlowSet`.

# 0.4.5
 * Fixed bug with NetflowCommon V9 where Src and Dst IP where Ipv6 wasn't being checked.

# 0.4.4
* Fix Readme example packets.
* Optimized IPFix, V9 NetflowCommon lookup.
* DataNumbers can now be downcast into actual data types: (u8, u16, i32, u32, u64, u128).

# 0.4.3
 * Fixed bug in NetflowCommon where ProtocolType was never set.
 * Minor Readme Changes.

# 0.4.2
 * Increased coverage.
 * Reworked Readme.

# 0.4.1
 * Added NetflowCommon structure.  This acts as a helper for common Netflow Fields (like src_ip, src_port, etc).
 * V5, V7 SysUpTime, First, Last times now u32 from Duration.
 * IPFix export time u32 from Duration.

# 0.4.0
 * NetflowPacketResult now simply NetflowPacket.
 * General parser cleanup and removal of unneeded code.
 * Small performance optimization in lib parse_bytes.

# 0.3.6
 * Added V9 Post NAT fields 225-228.
 * Added Tokio Async Example

# 0.3.5
 * 3 Byte Data Numbers now correctly converts back to be_bytes.

# 0.3.4
 * Added 3 byte DataNumber support.

# 0.3.3
 * Renamed Sets to FlowSets for IPFIX for consistency.
 * Concrete error type for parsing
 * V5, V7, V9, IPFix now supports exporting back into bytes with `to_be_bytes`.
 * V9,IPFix field maps are now keyed by order.
 * Removed unix timestamp feature.  May re-implement in the future.

# 0.3.2
 * Readme changes

# 0.3.1
  * Added 0 length check when parsing template lengths.

# 0.3.0
  * Reworked IPFIX + V9 Parsing.  Flowset length is now used.
  * Flow data field Counts are now correctly calculated.
  * Added `parse_unknown_fields` feature flag to attempt to parse unknown fields not supported by the library.
  * `parse_unknown_fields` is enabled by default.

# 0.2.9
  * Fixed parsing issue with V9 flow and padding.

# 0.2.8
  * Removed body for V5, V7.  Only has Sets now.

# 0.2.7
  * Added support for multiple flowsets for V5, V7.

# 0.2.6
  * Re-added static and variable versions as public.

# 0.2.5
  * Now Parsing V9 Mac Addresses correctly.
  * More code reorganization. (Moved tests to tests.rs and added parsing.rs for majority of parsing).
  * Removed unneeded IPFIX Option Template Code.

# 0.2.4
  * Fixes for V9 parsing.  Now supports processing multiple templates.
  * General code cleanup/Removal of unneeded code.

# 0.2.3
  * Small performance improvement by not parsing netflow version twice each packet.
  * General Code cleanup for field_types and DataNumbers.

# 0.2.2
  * Optimizations in V9/IPFIX, removed some clone/cloned.
  * Reworked Template Fields/Option Template Fields into single struct.
    This avoids having to make an additional clone for each parse.

# 0.2.1
  * Fixed issue where v9/ipfix template fields can infinite loop.

# 0.2.0
  * Clippy updates for 1.76
  * Removed dbg! macros for now for performance reason until we have a better solution.
  * Fixed issue where bad IPFIX options template causes panic.

# 0.1.9
  * Fixed bug with flow counts in V9.

# 0.1.8
  * Introduced parse unix_timestamp feature. 

# 0.1.7
  * Renamed NetflowPacket to NetflowPacketResult.
  * Created an Error Type on NetflowPacketResult.  Contains the error message and bytes that was trying to be parsed.

# 0.1.6
  * Fixed bug when parsing empty byte arrays or empty remaining slices.

# 0.1.5
  * Removed logging crate dependency 

# 0.1.4
  * Removed insta for non dev-dependency.

# 0.1.3
  * unix_secs and unix_nsecs for V5 are now pub.

# 0.1.2
  * Added Cisco to README.md
  * Fixed some IPFIX Fields not being correctly mapped.
  * Safer addition and subtraction in V9/IPFix

# 0.1.1
  * Removed serde import from filter example.
  * Removed link to ipfix in V9 doc string.
  * Added RELEASES.md
<|MERGE_RESOLUTION|>--- conflicted
+++ resolved
@@ -1,18 +1,13 @@
 # 0.6.7
-<<<<<<< HEAD
-* Performance optimizations:
-  * Eliminated unnecessary template cloning during insertion into parser cache (10-20% memory reduction).
-  * Optimized serialization allocations in DataNumber by pre-allocating Vec capacity.
-  * Implemented single-pass field lookup for V9/IPFIX NetflowCommon conversion (5-15% performance improvement).
-  * Reduced O(n*m) field lookups to O(n) using cache-based collection strategy.
-* Code quality improvements:
-  * Fixed unused import warnings in tests.
-  * Improved code organization and removed redundant operations.
-=======
+* Eliminated unnecessary template cloning during insertion into parser cache (10-20% memory reduction).
+* Optimized serialization allocations in DataNumber by pre-allocating Vec capacity.
+* Implemented single-pass field lookup for V9/IPFIX NetflowCommon conversion (5-15% performance improvement).
+* Reduced O(n*m) field lookups to O(n) using cache-based collection strategy.
+* Fixed unused import warnings in tests.
+* Improved code organization and removed redundant operations.
 * Performance optimizations in V5 and V7 serialization - eliminated unnecessary Vec allocations in `to_be_bytes()`.
 * Improved error handling in IPFIX data parsing - parse errors on non-empty templates now properly propagate instead of silently converting to Empty flowsets, while maintaining backward compatibility for empty templates.
 * Added capacity pre-allocation for V9 flowset vectors to reduce reallocations during parsing.
->>>>>>> 29504003
 
 # 0.6.6
 * Added configurable field mappings for V9 and IPFIX in NetflowCommon.
